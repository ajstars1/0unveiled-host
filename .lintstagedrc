{
<<<<<<< HEAD
=======
  "**/*.{js,jsx,ts,tsx}": [
    "eslint --max-warnings=69",
    "prettier --write"
  ],
  "**/*.{html,json,css,scss,md,mdx}": [
    "prettier --write"
  ]
>>>>>>> 636d91b3
}<|MERGE_RESOLUTION|>--- conflicted
+++ resolved
@@ -1,12 +1,2 @@
 {
-<<<<<<< HEAD
-=======
-  "**/*.{js,jsx,ts,tsx}": [
-    "eslint --max-warnings=69",
-    "prettier --write"
-  ],
-  "**/*.{html,json,css,scss,md,mdx}": [
-    "prettier --write"
-  ]
->>>>>>> 636d91b3
 }