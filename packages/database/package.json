{
  "name": "@0unveiled/database",
  "version": "0.0.0",
  "private": true,
  "main": "dist/index.js",
  "exports": {
    ".": {
      "types": "./src/index.ts",
      "import": "./dist/index.js",
      "require": "./dist/index.js"
    },
    "./schema": {
      "types": "./src/schema.ts",
      "import": "./dist/schema.js",
      "require": "./dist/schema.js"
    }
  },
  "scripts": {
    "dev": "tsc --watch",
    "build": "tsc",
<<<<<<< HEAD
    "clean": "node -e \"const fs=require('fs');['.turbo','node_modules','dist'].forEach(dir=>{try{if(fs.existsSync(dir)){fs.rmSync(dir,{recursive:true,force:true});console.log('Cleaned:',dir);}}catch(e){console.log('Skipped:',dir);}});\"",
    "clean:unix": "rm -rf .turbo node_modules dist",
    "clean:win": "rmdir /s /q .turbo node_modules dist 2>nul || echo Cleaned",
    "db:generate": "drizzle-kit generate --config=drizzle-dev.config.ts",
    "db:generate:dev": "drizzle-kit generate --config=drizzle-dev.config.ts",
    "db:generate:prod": "drizzle-kit generate --config=drizzle-prod.config.ts",
    "db:migrate": "drizzle-kit migrate --config=drizzle-dev.config.ts",
    "db:migrate:dev": "drizzle-kit migrate --config=drizzle-dev.config.ts",
    "db:migrate:prod": "drizzle-kit migrate --config=drizzle-prod.config.ts",
    "db:push:dev": "drizzle-kit push --config=drizzle-dev.config.ts",
    "db:push:prod": "node scripts/safety-check.js",
    "db:push:prod:force": "cross-env-shell \"echo 🚨 DANGER: This will cause data loss!\" && drizzle-kit push --config=drizzle-prod.config.ts",
    "db:push:prod:force:unix": "echo '🚨 DANGER: This will cause data loss!' && drizzle-kit push --config=drizzle-prod.config.ts",
    "db:push:prod:force:win": "echo 🚨 DANGER: This will cause data loss! && drizzle-kit push --config=drizzle-prod.config.ts",
    "db:studio": "drizzle-kit studio --config=drizzle-dev.config.ts",
    "db:studio:dev": "drizzle-kit studio --config=drizzle-dev.config.ts",
    "db:studio:prod": "drizzle-kit studio --config=drizzle-prod.config.ts",
=======
    "clean": "rm -rf .turbo node_modules dist",
    "db:generate": "bun drizzle-kit generate --config=drizzle-dev.config.ts",
    "db:generate:dev": "bun drizzle-kit generate --config=drizzle-dev.config.ts",
    "db:generate:prod": "bun drizzle-kit generate --config=drizzle-prod.config.ts",
    "db:migrate": "bun drizzle-kit migrate --config=drizzle-dev.config.ts",
    "db:migrate:dev": "bun drizzle-kit migrate --config=drizzle-dev.config.ts",
    "db:migrate:prod": "bun drizzle-kit migrate --config=drizzle-prod.config.ts",
    "db:push:dev": "bun drizzle-kit push --config=drizzle-dev.config.ts",
    "db:push:prod": "node scripts/safety-check.js",
    "db:push:prod:force": "echo '🚨 DANGER: This will cause data loss!' && drizzle-kit push --config=drizzle-prod.config.ts",
    "db:studio": "bun drizzle-kit studio --config=drizzle-dev.config.ts",
    "db:studio:dev": "bun drizzle-kit studio --config=drizzle-dev.config.ts",
    "db:studio:prod": "bun drizzle-kit studio --config=drizzle-prod.config.ts",
>>>>>>> e0fdee2e
    "db:setup": "tsx src/setup.ts"
  },
  "dependencies": {
    "drizzle-orm": "^0.44.4",
    "postgres": "^3.4.0"
  },
  "devDependencies": {
    "@0unveiled/config": "*",
    "@0unveiled/typescript-config": "*",
    "@types/node": "^20.11.24",
<<<<<<< HEAD
    "cross-env": "^7.0.3",
    "drizzle-kit": "0.20.18",
    "rimraf": "^5.0.0",
=======
    "drizzle-kit": "^0.31.4",
>>>>>>> e0fdee2e
    "tsx": "^4.7.1",
    "typescript": "^5.4.2"
  }
}<|MERGE_RESOLUTION|>--- conflicted
+++ resolved
@@ -18,26 +18,9 @@
   "scripts": {
     "dev": "tsc --watch",
     "build": "tsc",
-<<<<<<< HEAD
-    "clean": "node -e \"const fs=require('fs');['.turbo','node_modules','dist'].forEach(dir=>{try{if(fs.existsSync(dir)){fs.rmSync(dir,{recursive:true,force:true});console.log('Cleaned:',dir);}}catch(e){console.log('Skipped:',dir);}});\"",
+      "clean": "node -e \"const fs=require('fs');['.turbo','node_modules','dist'].forEach(dir=>{try{if(fs.existsSync(dir)){fs.rmSync(dir,{recursive:true,force:true});console.log('Cleaned:',dir);}}catch(e){console.log('Skipped:',dir);}});\"",
     "clean:unix": "rm -rf .turbo node_modules dist",
     "clean:win": "rmdir /s /q .turbo node_modules dist 2>nul || echo Cleaned",
-    "db:generate": "drizzle-kit generate --config=drizzle-dev.config.ts",
-    "db:generate:dev": "drizzle-kit generate --config=drizzle-dev.config.ts",
-    "db:generate:prod": "drizzle-kit generate --config=drizzle-prod.config.ts",
-    "db:migrate": "drizzle-kit migrate --config=drizzle-dev.config.ts",
-    "db:migrate:dev": "drizzle-kit migrate --config=drizzle-dev.config.ts",
-    "db:migrate:prod": "drizzle-kit migrate --config=drizzle-prod.config.ts",
-    "db:push:dev": "drizzle-kit push --config=drizzle-dev.config.ts",
-    "db:push:prod": "node scripts/safety-check.js",
-    "db:push:prod:force": "cross-env-shell \"echo 🚨 DANGER: This will cause data loss!\" && drizzle-kit push --config=drizzle-prod.config.ts",
-    "db:push:prod:force:unix": "echo '🚨 DANGER: This will cause data loss!' && drizzle-kit push --config=drizzle-prod.config.ts",
-    "db:push:prod:force:win": "echo 🚨 DANGER: This will cause data loss! && drizzle-kit push --config=drizzle-prod.config.ts",
-    "db:studio": "drizzle-kit studio --config=drizzle-dev.config.ts",
-    "db:studio:dev": "drizzle-kit studio --config=drizzle-dev.config.ts",
-    "db:studio:prod": "drizzle-kit studio --config=drizzle-prod.config.ts",
-=======
-    "clean": "rm -rf .turbo node_modules dist",
     "db:generate": "bun drizzle-kit generate --config=drizzle-dev.config.ts",
     "db:generate:dev": "bun drizzle-kit generate --config=drizzle-dev.config.ts",
     "db:generate:prod": "bun drizzle-kit generate --config=drizzle-prod.config.ts",
@@ -46,11 +29,12 @@
     "db:migrate:prod": "bun drizzle-kit migrate --config=drizzle-prod.config.ts",
     "db:push:dev": "bun drizzle-kit push --config=drizzle-dev.config.ts",
     "db:push:prod": "node scripts/safety-check.js",
-    "db:push:prod:force": "echo '🚨 DANGER: This will cause data loss!' && drizzle-kit push --config=drizzle-prod.config.ts",
+     "db:push:prod:force": "cross-env-shell \"echo 🚨 DANGER: This will cause data loss!\" && drizzle-kit push --config=drizzle-prod.config.ts",
+    "db:push:prod:force:unix": "echo '🚨 DANGER: This will cause data loss!' && drizzle-kit push --config=drizzle-prod.config.ts",
+    "db:push:prod:force:win": "echo 🚨 DANGER: This will cause data loss! && drizzle-kit push --config=drizzle-prod.config.ts",
     "db:studio": "bun drizzle-kit studio --config=drizzle-dev.config.ts",
     "db:studio:dev": "bun drizzle-kit studio --config=drizzle-dev.config.ts",
     "db:studio:prod": "bun drizzle-kit studio --config=drizzle-prod.config.ts",
->>>>>>> e0fdee2e
     "db:setup": "tsx src/setup.ts"
   },
   "dependencies": {
@@ -61,13 +45,9 @@
     "@0unveiled/config": "*",
     "@0unveiled/typescript-config": "*",
     "@types/node": "^20.11.24",
-<<<<<<< HEAD
     "cross-env": "^7.0.3",
-    "drizzle-kit": "0.20.18",
     "rimraf": "^5.0.0",
-=======
     "drizzle-kit": "^0.31.4",
->>>>>>> e0fdee2e
     "tsx": "^4.7.1",
     "typescript": "^5.4.2"
   }
